--- conflicted
+++ resolved
@@ -65,14 +65,9 @@
 <br>
 <br>
 <b>How can I add lights?</b><br>
-<br>
-<<<<<<< HEAD
-If all you want are some simple lights to make 3D shapes look more interesting, peek at the program 'lights.py' in the samples folder.  For anything more complicated, you are on your own.<br>
-=======
 If all you want are some simple lights to make 3D shapes look more interesting,<br>
 look at the program 'lights.py' in the samples folder.&nbsp;&nbsp;For anything more complicated,<br>
 you are on your own.<br>
->>>>>>> 31b644b0
 <br>
 
 </html>